<<<<<<< HEAD
#---------------------------------#
#      general configuration      #
#---------------------------------#

# version format
version: 1.0.0-{build}

# Maximum number of concurrent jobs for the project
max_jobs: 1

#---------------------------------#
#    environment configuration    #
#---------------------------------#

# Build worker image (VM template)
os: Visual Studio 2015

#---------------------------------#
#       build configuration       #
#---------------------------------#

# to run your custom scripts instead of automatic MSBuild
build_script:
  - ps: dotnet --info
  - ps: dotnet restore
  - ps: dotnet build core -c Release

#---------------------------------#
#       tests configuration       #
#---------------------------------#
test:
  assemblies:
    - Biocs.Core.Tests.dll
=======
version: 1.0.{build}
build:
  verbosity: minimal

os: Visual Studio 2015

build_script:
  # dotnet info
  - ps: dotnet --info

  # Run dotnet new 
  - ps: mkdir "test\test-dotnet-new" -Force | Push-Location
  - ps: dotnet new --lang fsharp
  - ps: dotnet restore
  - ps: dotnet --verbose build
  - ps: dotnet --verbose run a b
  - ps: Pop-Location
>>>>>>> 36bbc475
<|MERGE_RESOLUTION|>--- conflicted
+++ resolved
@@ -1,38 +1,3 @@
-<<<<<<< HEAD
-#---------------------------------#
-#      general configuration      #
-#---------------------------------#
-
-# version format
-version: 1.0.0-{build}
-
-# Maximum number of concurrent jobs for the project
-max_jobs: 1
-
-#---------------------------------#
-#    environment configuration    #
-#---------------------------------#
-
-# Build worker image (VM template)
-os: Visual Studio 2015
-
-#---------------------------------#
-#       build configuration       #
-#---------------------------------#
-
-# to run your custom scripts instead of automatic MSBuild
-build_script:
-  - ps: dotnet --info
-  - ps: dotnet restore
-  - ps: dotnet build core -c Release
-
-#---------------------------------#
-#       tests configuration       #
-#---------------------------------#
-test:
-  assemblies:
-    - Biocs.Core.Tests.dll
-=======
 version: 1.0.{build}
 build:
   verbosity: minimal
@@ -49,5 +14,4 @@
   - ps: dotnet restore
   - ps: dotnet --verbose build
   - ps: dotnet --verbose run a b
-  - ps: Pop-Location
->>>>>>> 36bbc475
+  - ps: Pop-Location