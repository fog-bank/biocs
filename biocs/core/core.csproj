--- conflicted
+++ resolved
@@ -2,27 +2,8 @@
 
   <PropertyGroup>
     <AssemblyName>Biocs.Core</AssemblyName>
-<<<<<<< HEAD
-    <DefaultLanguage>en-US</DefaultLanguage>
-    <FileAlignment>512</FileAlignment>
-    <ProjectTypeGuids>{786C830F-07A1-408B-BD7F-6EE04809D6DB};{FAE04EC0-301F-11D3-BF4B-00C04F79EFBC}</ProjectTypeGuids>
-    <TargetFrameworkVersion>v5.0</TargetFrameworkVersion>
-    <TargetFrameworkProfile />
-  </PropertyGroup>
-  <PropertyGroup Condition=" '$(Configuration)|$(Platform)' == 'Debug|AnyCPU' ">
-    <DebugSymbols>true</DebugSymbols>
-    <DebugType>full</DebugType>
-    <Optimize>false</Optimize>
-    <OutputPath>bin\Debug\</OutputPath>
-    <DefineConstants>DEBUG;TRACE</DefineConstants>
-    <ErrorReport>prompt</ErrorReport>
-    <WarningLevel>4</WarningLevel>
-    <CodeAnalysisRuleSet>ExtendedDesignGuidelineRules.ruleset</CodeAnalysisRuleSet>
-    <DocumentationFile>bin\Debug\Biocs.Core.xml</DocumentationFile>
-=======
     <RootNamespace>Biocs</RootNamespace>
     <TargetFrameworks>netstandard2.0;netstandard1.3;net45</TargetFrameworks>
->>>>>>> 46acb31e
     <LangVersion>latest</LangVersion>
     <GenerateDocumentationFile>true</GenerateDocumentationFile>
     <PackageId>Biocs.Core</PackageId>
@@ -44,24 +25,6 @@
   <PropertyGroup Condition=" '$(Configuration)' == 'Release' ">
     <GeneratePackageOnBuild>true</GeneratePackageOnBuild>
   </PropertyGroup>
-<<<<<<< HEAD
-  <ItemGroup>
-    <!-- A reference to the entire .NET Framework is automatically included -->
-    <None Include="project.json" />
-  </ItemGroup>
-  <ItemGroup>
-    <Compile Include="Codon.cs" />
-    <Compile Include="Collections\CollectionDebugView.cs" />
-    <Compile Include="Collections\CollectionTools.cs" />
-    <Compile Include="Collections\Counter.cs" />
-    <Compile Include="Collections\Deque.cs" />
-    <Compile Include="DnaBase.cs" />
-    <Compile Include="IO\BgzfStream.cs" />
-    <Compile Include="Numerics\DoubleMersenneTwister.cs" />
-    <Compile Include="Properties\AssemblyInfo.cs" />
-    <Compile Include="Res.cs" />
-    <Compile Include="StringResourceUsageAttribute.cs" />
-=======
   
   <PropertyGroup Condition=" '$(TargetFramework)' == 'netstandard2.0' ">
     <DefineConstants>$(DefineConstants);MIN_NETSTANDARD1_3</DefineConstants>
@@ -78,7 +41,6 @@
   
   <ItemGroup Condition=" '$(Configuration)' == 'Debug' AND '$(TargetFramework)' == 'netstandard2.0' ">
     <PackageReference Include="Microsoft.CodeAnalysis.FxCopAnalyzers" Version="2.6.3" PrivateAssets="all" />
->>>>>>> 46acb31e
   </ItemGroup>
 
   <ItemGroup Condition=" '$(TargetFramework)' == 'net45' ">
